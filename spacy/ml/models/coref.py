--- conflicted
+++ resolved
@@ -19,16 +19,8 @@
     depth: int = 1,
     dropout: float = 0.3,
     # pairs to keep per mention after rough scoring
-<<<<<<< HEAD
-    rough_candidates: int = 50,
-    # TODO is this not a training loop setting?
-    a_scoring_batch_size: int = 512,
-    # span predictor embeddings
-    sp_embedding_size: int = 64,
-=======
     antecedent_limit: int = 50,
     antecedent_batch_size: int = 512,
->>>>>>> 2e8f0e91
 ):
     # TODO add model return types
     # TODO fix this
@@ -46,13 +38,8 @@
                 hidden_size,
                 depth,
                 dropout,
-<<<<<<< HEAD
-                rough_candidates,
-                a_scoring_batch_size,
-=======
                 antecedent_limit,
                 antecedent_batch_size,
->>>>>>> 2e8f0e91
             ),
             convert_inputs=convert_coref_scorer_inputs,
             convert_outputs=convert_coref_scorer_outputs,
