--- conflicted
+++ resolved
@@ -23,12 +23,8 @@
     antecedent_limit: int = 50,
     antecedent_batch_size: int = 512,
     tok2vec_size: int = 768,  # tok2vec size
-<<<<<<< HEAD
-):
-    # TODO add model return types
-=======
 ) -> Model[List[Doc], Tuple[Floats2d, Ints2d]]:
->>>>>>> 2c2791da
+
 
     with Model.define_operators({">>": chain}):
         coref_clusterer = PyTorchWrapper(
