--- conflicted
+++ resolved
@@ -119,14 +119,9 @@
     orig_token_dict = copy.deepcopy(token_dict)
     ndsv = orth_variants.get("single", [])
     ndpv = orth_variants.get("paired", [])
-<<<<<<< HEAD
     logger.debug(f"Data augmentation: {len(ndsv)} single / {len(ndpv)} paired variants")
     words = token_dict.get("ORTH", [])
     tags = token_dict.get("TAG", [])
-=======
-    words = token_dict.get("words", [])
-    tags = token_dict.get("tags", [])
->>>>>>> 7946fd84
     # keep unmodified if words or tags are not defined
     if words and tags:
         if lower:
