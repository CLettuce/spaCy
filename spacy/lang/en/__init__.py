--- conflicted
+++ resolved
@@ -32,14 +32,6 @@
     stop_words = STOP_WORDS
     morph_rules = MORPH_RULES
     syntax_iterators = SYNTAX_ITERATORS
-<<<<<<< HEAD
-    resources = {
-        "lemma_lookup": "lemmatizer/lemma_lookup.json",
-        "lemma_rules": "lemmatizer/lemma_rules.json",
-        "lemma_index": "lemmatizer/lemma_index.json",
-        "lemma_exc": "lemmatizer/lemma_exc.json",
-    }
-=======
     single_orth_variants = [
         {"tags": ["NFP"], "variants": ["…", "..."]},
         {"tags": [":"], "variants": ["-", "—", "–", "--", "---", "——"]},
@@ -48,7 +40,6 @@
         {"tags": ["``", "''"], "variants": [("'", "'"), ("‘", "’")]},
         {"tags": ["``", "''"], "variants": [('"', '"'), ("“", "”")]},
     ]
->>>>>>> f8e606c3
 
 
 class English(Language):
