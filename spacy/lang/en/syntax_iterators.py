--- conflicted
+++ resolved
@@ -5,14 +5,7 @@
 from ...tokens import Doc, Span
 
 
-<<<<<<< HEAD
 def noun_chunks(doclike: Union[Doc, Span]) -> Iterator[Span]:
-    """Detect base noun phrases from a dependency parse. Works on Doc and Span."""
-    # fmt: off
-    labels = ["nsubj", "dobj", "nsubjpass", "pcomp", "pobj", "dative", "appos", "attr", "ROOT"]
-    # fmt: on
-=======
-def noun_chunks(doclike):
     """
     Detect base noun phrases from a dependency parse. Works on both Doc and Span.
     """
@@ -28,7 +21,6 @@
         "attr",
         "ROOT",
     ]
->>>>>>> fe900991
     doc = doclike.doc  # Ensure works on both Doc and Span.
     if not doc.has_annotation("DEP"):
         raise ValueError(Errors.E029)
