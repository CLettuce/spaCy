--- conflicted
+++ resolved
@@ -1,13 +1,8 @@
 # coding: utf8
 from __future__ import unicode_literals
 
-<<<<<<< HEAD
 from .pipes import Tagger, DependencyParser, EntityRecognizer, EntityLinker
-from .pipes import TextCategorizer, Tensorizer, Pipe
-=======
-from .pipes import Tagger, DependencyParser, EntityRecognizer
 from .pipes import TextCategorizer, Tensorizer, Pipe, Sentencizer
->>>>>>> 9e14b2b6
 from .entityruler import EntityRuler
 from .hooks import SentenceSegmenter, SimilarityHook
 from .functions import merge_entities, merge_noun_chunks, merge_subtokens
