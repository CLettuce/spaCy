from typing import Iterable, Tuple, Optional, Dict, Callable, Any, List
import warnings

from thinc.types import Floats2d, Floats3d, Ints2d
from thinc.api import Model, Config, Optimizer, CategoricalCrossentropy
from thinc.api import set_dropout_rate, to_categorical
from itertools import islice
from statistics import mean

from .trainable_pipe import TrainablePipe
from ..language import Language
from ..training import Example, validate_examples, validate_get_examples
from ..errors import Errors
from ..scorer import Scorer
from ..tokens import Doc
from ..vocab import Vocab

from ..ml.models.coref_util import (
    create_gold_scores,
    MentionClusters,
    create_head_span_idxs,
    get_clusters_from_doc,
    get_predicted_clusters,
    DEFAULT_CLUSTER_PREFIX,
    doc2clusters,
)

from ..coref_scorer import Evaluator, get_cluster_info, lea


default_config = """
[model]
@architectures = "spacy.Coref.v1"
embedding_size = 20
hidden_size = 1024
n_hidden_layers = 1
dropout = 0.3
rough_k = 50
a_scoring_batch_size = 512
sp_embedding_size = 64

[model.tok2vec]
@architectures = "spacy.Tok2Vec.v2"

[model.tok2vec.embed]
@architectures = "spacy.MultiHashEmbed.v1"
width = 64
rows = [2000, 2000, 1000, 1000, 1000, 1000]
attrs = ["ORTH", "LOWER", "PREFIX", "SUFFIX", "SHAPE", "ID"]
include_static_vectors = false

[model.tok2vec.encode]
@architectures = "spacy.MaxoutWindowEncoder.v2"
width = ${model.tok2vec.embed.width}
window_size = 1
maxout_pieces = 3
depth = 2
"""
DEFAULT_COREF_MODEL = Config().from_str(default_config)["model"]

DEFAULT_CLUSTERS_PREFIX = "coref_clusters"


@Language.factory(
    "coref",
    assigns=["doc.spans"],
    requires=["doc.spans"],
    default_config={
        "model": DEFAULT_COREF_MODEL,
        "span_cluster_prefix": DEFAULT_CLUSTER_PREFIX,
    },
    default_score_weights={"coref_f": 1.0, "coref_p": None, "coref_r": None},
)
def make_coref(
    nlp: Language,
    name: str,
    model,
    span_cluster_prefix: str = "coref",
) -> "CoreferenceResolver":
    """Create a CoreferenceResolver component."""

    return CoreferenceResolver(
        nlp.vocab, model, name, span_cluster_prefix=span_cluster_prefix
    )


class CoreferenceResolver(TrainablePipe):
    """Pipeline component for coreference resolution.

    DOCS: https://spacy.io/api/coref (TODO)
    """

    def __init__(
        self,
        vocab: Vocab,
        model: Model,
        name: str = "coref",
        *,
        span_mentions: str = "coref_mentions",
        span_cluster_prefix: str,
    ) -> None:
        """Initialize a coreference resolution component.

        vocab (Vocab): The shared vocabulary.
        model (thinc.api.Model): The Thinc Model powering the pipeline component.
        name (str): The component instance name, used to add entries to the
            losses during training.
        span_mentions (str): Key in doc.spans where the candidate coref mentions
            are stored in.
        span_cluster_prefix (str): Prefix for the key in doc.spans to store the
            coref clusters in.

        DOCS: https://spacy.io/api/coref#init (TODO)
        """
        self.vocab = vocab
        self.model = model
        self.name = name
        self.span_mentions = span_mentions
        self.span_cluster_prefix = span_cluster_prefix
        self._rehearsal_model = None

        self.cfg = {}

    def predict(self, docs: Iterable[Doc]) -> List[MentionClusters]:
        """Apply the pipeline's model to a batch of docs, without modifying them.

        docs (Iterable[Doc]): The documents to predict.
        RETURNS: The models prediction for each document.

        DOCS: https://spacy.io/api/coref#predict (TODO)
        """
        out = []
        for doc in docs:
            scores, idxs = self.model.predict([doc])
            # idxs is a list of mentions (start / end idxs)
            # each item in scores includes scores and a mapping from scores to mentions
            ant_idxs = idxs

            # TODO batching
            xp = self.model.ops.xp

            starts = xp.arange(0, len(doc))
            ends = xp.arange(0, len(doc)) + 1

            predicted = get_predicted_clusters(xp, starts, ends, ant_idxs, scores)
            out.append(predicted)

        return out

    def set_annotations(self, docs: Iterable[Doc], clusters_by_doc) -> None:
        """Modify a batch of Doc objects, using pre-computed scores.

        docs (Iterable[Doc]): The documents to modify.
        clusters: The span clusters, produced by CoreferenceResolver.predict.

        DOCS: https://spacy.io/api/coref#set_annotations (TODO)
        """
        if len(docs) != len(clusters_by_doc):
            raise ValueError(
                "Found coref clusters incompatible with the "
                "documents provided to the 'coref' component. "
                "This is likely a bug in spaCy."
            )
        for doc, clusters in zip(docs, clusters_by_doc):
            for ii, cluster in enumerate(clusters):
                key = self.span_cluster_prefix + "_" + str(ii)
                if key in doc.spans:
                    raise ValueError(
                        "Found coref clusters incompatible with the "
                        "documents provided to the 'coref' component. "
                        "This is likely a bug in spaCy."
                    )

                doc.spans[key] = []
                for mention in cluster:
                    doc.spans[key].append(doc[mention[0] : mention[1]])

    def update(
        self,
        examples: Iterable[Example],
        *,
        drop: float = 0.0,
        sgd: Optional[Optimizer] = None,
        losses: Optional[Dict[str, float]] = None,
    ) -> Dict[str, float]:
        """Learn from a batch of documents and gold-standard information,
        updating the pipe's model. Delegates to predict and get_loss.

        examples (Iterable[Example]): A batch of Example objects.
        drop (float): The dropout rate.
        sgd (thinc.api.Optimizer): The optimizer.
        losses (Dict[str, float]): Optional record of the loss during training.
            Updated using the component name as the key.
        RETURNS (Dict[str, float]): The updated losses dictionary.

        DOCS: https://spacy.io/api/coref#update (TODO)
        """
        if losses is None:
            losses = {}
        losses.setdefault(self.name, 0.0)
        validate_examples(examples, "CoreferenceResolver.update")
        if not any(len(eg.predicted) if eg.predicted else 0 for eg in examples):
            # Handle cases where there are no tokens in any docs.
            return losses
        set_dropout_rate(self.model, drop)

        total_loss = 0

        for eg in examples:
            # TODO check this causes no issues (in practice it runs)
            preds, backprop = self.model.begin_update([eg.predicted])
            score_matrix, mention_idx = preds
            loss, d_scores = self.get_loss([eg], score_matrix, mention_idx)
            total_loss += loss
            # TODO check shape here
            backprop((d_scores, mention_idx))

        if sgd is not None:
            self.finish_update(sgd)
        losses[self.name] += total_loss
        return losses

    def rehearse(
        self,
        examples: Iterable[Example],
        *,
        drop: float = 0.0,
        sgd: Optional[Optimizer] = None,
        losses: Optional[Dict[str, float]] = None,
    ) -> Dict[str, float]:
        """Perform a "rehearsal" update from a batch of data. Rehearsal updates
        teach the current model to make predictions similar to an initial model,
        to try to address the "catastrophic forgetting" problem. This feature is
        experimental.

        examples (Iterable[Example]): A batch of Example objects.
        drop (float): The dropout rate.
        sgd (thinc.api.Optimizer): The optimizer.
        losses (Dict[str, float]): Optional record of the loss during training.
            Updated using the component name as the key.
        RETURNS (Dict[str, float]): The updated losses dictionary.

        DOCS: https://spacy.io/api/coref#rehearse (TODO)
        """
        if losses is not None:
            losses.setdefault(self.name, 0.0)
        if self._rehearsal_model is None:
            return losses
        validate_examples(examples, "CoreferenceResolver.rehearse")
        # TODO test this whole function
        docs = [eg.predicted for eg in examples]
        if not any(len(doc) for doc in docs):
            # Handle cases where there are no tokens in any docs.
            return losses
        set_dropout_rate(self.model, drop)
        scores, bp_scores = self.model.begin_update(docs)
        # TODO below
        target = self._rehearsal_model(examples)
        gradient = scores - target
        bp_scores(gradient)
        if sgd is not None:
            self.finish_update(sgd)
        if losses is not None:
            losses[self.name] += (gradient**2).sum()
        return losses

    def add_label(self, label: str) -> int:
        """Technically this method should be implemented from TrainablePipe,
        but it is not relevant for the coref component.
        """
        raise NotImplementedError(
            Errors.E931.format(
                parent="CoreferenceResolver", method="add_label", name=self.name
            )
        )

    def get_loss(
        self,
        examples: Iterable[Example],
        score_matrix: List[Tuple[Floats2d, Ints2d]],
        mention_idx: Ints2d,
    ):
        """Find the loss and gradient of loss for the batch of documents and
        their predicted scores.

        examples (Iterable[Examples]): The batch of examples.
        scores: Scores representing the model's predictions.
        RETURNS (Tuple[float, float]): The loss and the gradient.

        DOCS: https://spacy.io/api/coref#get_loss (TODO)
        """
        ops = self.model.ops
        xp = ops.xp

        # TODO if there is more than one example, give an error
        # (or actually rework this to take multiple things)
        example = examples[0]
        cscores = score_matrix
        cidx = mention_idx

        clusters = get_clusters_from_doc(example.reference)
        span_idxs = create_head_span_idxs(ops, len(example.predicted))
        gscores = create_gold_scores(span_idxs, clusters)
        gscores = ops.asarray2f(gscores)
        # top_gscores = xp.take_along_axis(gscores, cidx, axis=1)
        top_gscores = xp.take_along_axis(gscores, mention_idx, axis=1)
        # now add the placeholder
        gold_placeholder = ~top_gscores.any(axis=1).T
        gold_placeholder = xp.expand_dims(gold_placeholder, 1)
        top_gscores = xp.concatenate((gold_placeholder, top_gscores), 1)

        # boolean to float
        top_gscores = ops.asarray2f(top_gscores)

        with warnings.catch_warnings():
            warnings.filterwarnings("ignore", category=RuntimeWarning)
            log_marg = ops.softmax(cscores + ops.xp.log(top_gscores), axis=1)
        log_norm = ops.softmax(cscores, axis=1)
        grad = log_norm - log_marg
        # gradients.append((grad, cidx))
        loss = float((grad**2).sum())

        return loss, grad

    def initialize(
        self,
        get_examples: Callable[[], Iterable[Example]],
        *,
        nlp: Optional[Language] = None,
    ) -> None:
        """Initialize the pipe for training, using a representative set
        of data examples.

        get_examples (Callable[[], Iterable[Example]]): Function that
            returns a representative sample of gold-standard Example objects.
        nlp (Language): The current nlp object the component is part of.

        DOCS: https://spacy.io/api/coref#initialize (TODO)
        """
        validate_get_examples(get_examples, "CoreferenceResolver.initialize")

        X = []
        Y = []
        for ex in islice(get_examples(), 2):
            X.append(ex.predicted)
            Y.append(ex.reference)

        assert len(X) > 0, Errors.E923.format(name=self.name)
        self.model.initialize(X=X, Y=Y)

    def score(self, examples, **kwargs):
<<<<<<< HEAD
        """Score a batch of examples using LEA.

        For details on how LEA works and why to use it see the paper:
=======
        """Score a batch of examples."""

        # NOTE traditionally coref uses the average of b_cubed, muc, and ceaf.
        # we need to handle the average ourselves.
        scores = []
        for metric in (b_cubed, muc, ceafe):
            evaluator = Evaluator(metric)

            for ex in examples:
                p_clusters = doc2clusters(ex.predicted, self.span_cluster_prefix)
                g_clusters = doc2clusters(ex.reference, self.span_cluster_prefix)
                cluster_info = get_cluster_info(p_clusters, g_clusters)
                evaluator.update(cluster_info)

            score = {
                "coref_f": evaluator.get_f1(),
                "coref_p": evaluator.get_precision(),
                "coref_r": evaluator.get_recall(),
            }
            scores.append(score)

        out = {}
        for field in ("f", "p", "r"):
            fname = f"coref_{field}"
            out[fname] = mean([ss[fname] for ss in scores])
        return out


default_span_predictor_config = """
[model]
@architectures = "spacy.SpanPredictor.v1"
hidden_size = 1024
dist_emb_size = 64

[model.tok2vec]
@architectures = "spacy.Tok2Vec.v2"

[model.tok2vec.embed]
@architectures = "spacy.MultiHashEmbed.v1"
width = 64
rows = [2000, 2000, 1000, 1000, 1000, 1000]
attrs = ["ORTH", "LOWER", "PREFIX", "SUFFIX", "SHAPE", "ID"]
include_static_vectors = false

[model.tok2vec.encode]
@architectures = "spacy.MaxoutWindowEncoder.v2"
width = ${model.tok2vec.embed.width}
window_size = 1
maxout_pieces = 3
depth = 2
"""
DEFAULT_SPAN_PREDICTOR_MODEL = Config().from_str(default_span_predictor_config)["model"]

@Language.factory(
        "span_predictor",
        assigns=["doc.spans"],
        requires=["doc.spans"],
        default_config={
            "model": DEFAULT_SPAN_PREDICTOR_MODEL,
            "input_prefix": "coref_head_clusters",
            "output_prefix": "coref_clusters",
            },
    default_score_weights={"span_predictor_f": 1.0, "span_predictor_p": None, "span_predictor_r": None},
    )
def make_span_predictor(
        nlp: Language,
        name: str,
        model,
        input_prefix: str = "coref_head_clusters",
        output_prefix: str = "coref_clusters",
) -> "SpanPredictor":
    """Create a SpanPredictor component."""
    return SpanPredictor(nlp.vocab, model, name, input_prefix=input_prefix, output_prefix=output_prefix)

class SpanPredictor(TrainablePipe):
    """Pipeline component to resolve one-token spans to full spans.

    Used in coreference resolution.
    """

    def __init__(
        self,
        vocab: Vocab,
        model: Model,
        name: str = "span_predictor",
        *,
        input_prefix: str = "coref_head_clusters",
        output_prefix: str = "coref_clusters",
    ) -> None:
        self.vocab = vocab
        self.model = model
        self.name = name
        self.input_prefix = input_prefix
        self.output_prefix = output_prefix

        self.cfg = {}

    def predict(self, docs: Iterable[Doc]) -> List[MentionClusters]:
        # for now pretend there's just one doc

        out = []
        for doc in docs:
            # TODO check shape here
            span_scores = self.model.predict([doc])
            if span_scores.size:
                # the information about clustering has to come from the input docs
                # first let's convert the scores to a list of span idxs
                start_scores = span_scores[:, :, 0]
                end_scores = span_scores[:, :, 1]
                starts = start_scores.argmax(axis=1)
                ends = end_scores.argmax(axis=1)

                # TODO check start < end

                # get the old clusters (shape will be preserved)
                clusters = doc2clusters(doc, self.input_prefix)
                cidx = 0
                out_clusters = []
                for cluster in clusters:
                    ncluster = []
                    for mention in cluster:
                        ncluster.append((starts[cidx], ends[cidx]))
                        cidx += 1
                    out_clusters.append(ncluster)
            else:
                out_clusters = []
            out.append(out_clusters)
        return out

    def set_annotations(self, docs: Iterable[Doc], clusters_by_doc) -> None:
        for doc, clusters in zip(docs, clusters_by_doc):
            for ii, cluster in enumerate(clusters):
                spans = [doc[mm[0]:mm[1]] for mm in cluster]
                doc.spans[f"{self.output_prefix}_{ii}"] = spans

    def update(
        self,
        examples: Iterable[Example],
        *,
        drop: float = 0.0,
        sgd: Optional[Optimizer] = None,
        losses: Optional[Dict[str, float]] = None,
    ) -> Dict[str, float]:
        """Learn from a batch of documents and gold-standard information,
        updating the pipe's model. Delegates to predict and get_loss.
        """
        if losses is None:
            losses = {}
        losses.setdefault(self.name, 0.0)
        validate_examples(examples, "SpanPredictor.update")
        if not any(len(eg.reference) if eg.reference else 0 for eg in examples):
            # Handle cases where there are no tokens in any docs.
            return losses
        set_dropout_rate(self.model, drop)

        total_loss = 0
        for eg in examples:
            span_scores, backprop = self.model.begin_update([eg.predicted])
            # FIXME, this only happens once in the first 1000 docs of OntoNotes
            # and I'm not sure yet why.
            if span_scores.size:
                loss, d_scores = self.get_loss([eg], span_scores)
                total_loss += loss
                # TODO check shape here
                backprop((d_scores))

        if sgd is not None:
            self.finish_update(sgd)
        losses[self.name] += total_loss
        return losses

    def rehearse(
        self,
        examples: Iterable[Example],
        *,
        drop: float = 0.0,
        sgd: Optional[Optimizer] = None,
        losses: Optional[Dict[str, float]] = None,
    ) -> Dict[str, float]:
        # TODO this should be added later
        raise NotImplementedError(
            Errors.E931.format(
                parent="SpanPredictor", method="add_label", name=self.name
            )
        )
>>>>>>> 6aedd98d

        Which Coreference Evaluation Metric Do You Trust? A Proposal for a Link-based Entity Aware Metric
        Moosavi and Strube, 2016
        https://api.semanticscholar.org/CorpusID:17606580
        """

<<<<<<< HEAD
        evaluator = Evaluator(lea)

        for ex in examples:
            p_clusters = doc2clusters(ex.predicted, self.span_cluster_prefix)
            g_clusters = doc2clusters(ex.reference, self.span_cluster_prefix)
            cluster_info = get_cluster_info(p_clusters, g_clusters)
            evaluator.update(cluster_info)

        score = {
            "coref_f": evaluator.get_f1(),
            "coref_p": evaluator.get_precision(),
            "coref_r": evaluator.get_recall(),
        }
        return score
=======
        # NOTE This is doing fake batching, and should always get a list of one example
        assert len(examples) == 1, "Only fake batching is supported."
        # starts and ends are gold starts and ends (Ints1d)
        # span_scores is a Floats3d. What are the axes? mention x token x start/end
        for eg in examples:
            starts = []
            ends = []
            for key, sg in eg.reference.spans.items():
                if key.startswith(self.output_prefix):
                    for mention in sg:
                        starts.append(mention.start)
                        ends.append(mention.end)

            starts = self.model.ops.xp.asarray(starts)
            ends = self.model.ops.xp.asarray(ends)
            start_scores = span_scores[:, :, 0]
            end_scores = span_scores[:, :, 1]
            n_classes = start_scores.shape[1]
            start_probs = ops.softmax(start_scores, axis=1)
            end_probs = ops.softmax(end_scores, axis=1)
            start_targets = to_categorical(starts, n_classes)
            end_targets = to_categorical(ends, n_classes)
            start_grads = (start_probs - start_targets)
            end_grads = (end_probs - end_targets)
            grads = ops.xp.stack((start_grads, end_grads), axis=2)
            loss = float((grads ** 2).sum())
        return loss, grads

    def initialize(
        self,
        get_examples: Callable[[], Iterable[Example]],
        *,
        nlp: Optional[Language] = None,
    ) -> None:
        validate_get_examples(get_examples, "SpanPredictor.initialize")

        X = []
        Y = []
        for ex in islice(get_examples(), 2):

            if not ex.predicted.spans:
                # set placeholder for shape inference
                doc = ex.predicted
                assert len(doc) > 2, "Coreference requires at least two tokens"
                doc.spans[f"{self.input_prefix}_0"] = [doc[0:1], doc[1:2]]
            X.append(ex.predicted)
            Y.append(ex.reference)

        assert len(X) > 0, Errors.E923.format(name=self.name)
        self.model.initialize(X=X, Y=Y)

    def score(self, examples, **kwargs):
        """
        Evaluate on reconstructing the correct spans around
        gold heads.
        """
        scores = []
        xp = self.model.ops.xp
        for eg in examples:
            starts = []
            ends = []
            pred_starts = []
            pred_ends = []
            ref = eg.reference
            pred = eg.predicted
            for key, gold_sg in ref.spans.items():
                if key.startswith(self.output_prefix):
                    pred_sg = pred.spans[key]
                    for gold_mention, pred_mention in zip(gold_sg, pred_sg):
                        starts.append(gold_mention.start)
                        ends.append(gold_mention.end)
                        pred_starts.append(pred_mention.start)
                        pred_ends.append(pred_mention.end)

            starts = xp.asarray(starts)
            ends = xp.asarray(ends)
            pred_starts = xp.asarray(pred_starts)
            pred_ends = xp.asarray(pred_ends)
            correct = (starts == pred_starts) * (ends == pred_ends)
            accuracy = correct.mean()
            scores.append(float(accuracy))
        return {"span_accuracy": mean(scores)}
>>>>>>> 6aedd98d
<|MERGE_RESOLUTION|>--- conflicted
+++ resolved
@@ -349,204 +349,13 @@
         self.model.initialize(X=X, Y=Y)
 
     def score(self, examples, **kwargs):
-<<<<<<< HEAD
         """Score a batch of examples using LEA.
-
         For details on how LEA works and why to use it see the paper:
-=======
-        """Score a batch of examples."""
-
-        # NOTE traditionally coref uses the average of b_cubed, muc, and ceaf.
-        # we need to handle the average ourselves.
-        scores = []
-        for metric in (b_cubed, muc, ceafe):
-            evaluator = Evaluator(metric)
-
-            for ex in examples:
-                p_clusters = doc2clusters(ex.predicted, self.span_cluster_prefix)
-                g_clusters = doc2clusters(ex.reference, self.span_cluster_prefix)
-                cluster_info = get_cluster_info(p_clusters, g_clusters)
-                evaluator.update(cluster_info)
-
-            score = {
-                "coref_f": evaluator.get_f1(),
-                "coref_p": evaluator.get_precision(),
-                "coref_r": evaluator.get_recall(),
-            }
-            scores.append(score)
-
-        out = {}
-        for field in ("f", "p", "r"):
-            fname = f"coref_{field}"
-            out[fname] = mean([ss[fname] for ss in scores])
-        return out
-
-
-default_span_predictor_config = """
-[model]
-@architectures = "spacy.SpanPredictor.v1"
-hidden_size = 1024
-dist_emb_size = 64
-
-[model.tok2vec]
-@architectures = "spacy.Tok2Vec.v2"
-
-[model.tok2vec.embed]
-@architectures = "spacy.MultiHashEmbed.v1"
-width = 64
-rows = [2000, 2000, 1000, 1000, 1000, 1000]
-attrs = ["ORTH", "LOWER", "PREFIX", "SUFFIX", "SHAPE", "ID"]
-include_static_vectors = false
-
-[model.tok2vec.encode]
-@architectures = "spacy.MaxoutWindowEncoder.v2"
-width = ${model.tok2vec.embed.width}
-window_size = 1
-maxout_pieces = 3
-depth = 2
-"""
-DEFAULT_SPAN_PREDICTOR_MODEL = Config().from_str(default_span_predictor_config)["model"]
-
-@Language.factory(
-        "span_predictor",
-        assigns=["doc.spans"],
-        requires=["doc.spans"],
-        default_config={
-            "model": DEFAULT_SPAN_PREDICTOR_MODEL,
-            "input_prefix": "coref_head_clusters",
-            "output_prefix": "coref_clusters",
-            },
-    default_score_weights={"span_predictor_f": 1.0, "span_predictor_p": None, "span_predictor_r": None},
-    )
-def make_span_predictor(
-        nlp: Language,
-        name: str,
-        model,
-        input_prefix: str = "coref_head_clusters",
-        output_prefix: str = "coref_clusters",
-) -> "SpanPredictor":
-    """Create a SpanPredictor component."""
-    return SpanPredictor(nlp.vocab, model, name, input_prefix=input_prefix, output_prefix=output_prefix)
-
-class SpanPredictor(TrainablePipe):
-    """Pipeline component to resolve one-token spans to full spans.
-
-    Used in coreference resolution.
-    """
-
-    def __init__(
-        self,
-        vocab: Vocab,
-        model: Model,
-        name: str = "span_predictor",
-        *,
-        input_prefix: str = "coref_head_clusters",
-        output_prefix: str = "coref_clusters",
-    ) -> None:
-        self.vocab = vocab
-        self.model = model
-        self.name = name
-        self.input_prefix = input_prefix
-        self.output_prefix = output_prefix
-
-        self.cfg = {}
-
-    def predict(self, docs: Iterable[Doc]) -> List[MentionClusters]:
-        # for now pretend there's just one doc
-
-        out = []
-        for doc in docs:
-            # TODO check shape here
-            span_scores = self.model.predict([doc])
-            if span_scores.size:
-                # the information about clustering has to come from the input docs
-                # first let's convert the scores to a list of span idxs
-                start_scores = span_scores[:, :, 0]
-                end_scores = span_scores[:, :, 1]
-                starts = start_scores.argmax(axis=1)
-                ends = end_scores.argmax(axis=1)
-
-                # TODO check start < end
-
-                # get the old clusters (shape will be preserved)
-                clusters = doc2clusters(doc, self.input_prefix)
-                cidx = 0
-                out_clusters = []
-                for cluster in clusters:
-                    ncluster = []
-                    for mention in cluster:
-                        ncluster.append((starts[cidx], ends[cidx]))
-                        cidx += 1
-                    out_clusters.append(ncluster)
-            else:
-                out_clusters = []
-            out.append(out_clusters)
-        return out
-
-    def set_annotations(self, docs: Iterable[Doc], clusters_by_doc) -> None:
-        for doc, clusters in zip(docs, clusters_by_doc):
-            for ii, cluster in enumerate(clusters):
-                spans = [doc[mm[0]:mm[1]] for mm in cluster]
-                doc.spans[f"{self.output_prefix}_{ii}"] = spans
-
-    def update(
-        self,
-        examples: Iterable[Example],
-        *,
-        drop: float = 0.0,
-        sgd: Optional[Optimizer] = None,
-        losses: Optional[Dict[str, float]] = None,
-    ) -> Dict[str, float]:
-        """Learn from a batch of documents and gold-standard information,
-        updating the pipe's model. Delegates to predict and get_loss.
-        """
-        if losses is None:
-            losses = {}
-        losses.setdefault(self.name, 0.0)
-        validate_examples(examples, "SpanPredictor.update")
-        if not any(len(eg.reference) if eg.reference else 0 for eg in examples):
-            # Handle cases where there are no tokens in any docs.
-            return losses
-        set_dropout_rate(self.model, drop)
-
-        total_loss = 0
-        for eg in examples:
-            span_scores, backprop = self.model.begin_update([eg.predicted])
-            # FIXME, this only happens once in the first 1000 docs of OntoNotes
-            # and I'm not sure yet why.
-            if span_scores.size:
-                loss, d_scores = self.get_loss([eg], span_scores)
-                total_loss += loss
-                # TODO check shape here
-                backprop((d_scores))
-
-        if sgd is not None:
-            self.finish_update(sgd)
-        losses[self.name] += total_loss
-        return losses
-
-    def rehearse(
-        self,
-        examples: Iterable[Example],
-        *,
-        drop: float = 0.0,
-        sgd: Optional[Optimizer] = None,
-        losses: Optional[Dict[str, float]] = None,
-    ) -> Dict[str, float]:
-        # TODO this should be added later
-        raise NotImplementedError(
-            Errors.E931.format(
-                parent="SpanPredictor", method="add_label", name=self.name
-            )
-        )
->>>>>>> 6aedd98d
-
         Which Coreference Evaluation Metric Do You Trust? A Proposal for a Link-based Entity Aware Metric
         Moosavi and Strube, 2016
         https://api.semanticscholar.org/CorpusID:17606580
         """
 
-<<<<<<< HEAD
         evaluator = Evaluator(lea)
 
         for ex in examples:
@@ -560,88 +369,4 @@
             "coref_p": evaluator.get_precision(),
             "coref_r": evaluator.get_recall(),
         }
-        return score
-=======
-        # NOTE This is doing fake batching, and should always get a list of one example
-        assert len(examples) == 1, "Only fake batching is supported."
-        # starts and ends are gold starts and ends (Ints1d)
-        # span_scores is a Floats3d. What are the axes? mention x token x start/end
-        for eg in examples:
-            starts = []
-            ends = []
-            for key, sg in eg.reference.spans.items():
-                if key.startswith(self.output_prefix):
-                    for mention in sg:
-                        starts.append(mention.start)
-                        ends.append(mention.end)
-
-            starts = self.model.ops.xp.asarray(starts)
-            ends = self.model.ops.xp.asarray(ends)
-            start_scores = span_scores[:, :, 0]
-            end_scores = span_scores[:, :, 1]
-            n_classes = start_scores.shape[1]
-            start_probs = ops.softmax(start_scores, axis=1)
-            end_probs = ops.softmax(end_scores, axis=1)
-            start_targets = to_categorical(starts, n_classes)
-            end_targets = to_categorical(ends, n_classes)
-            start_grads = (start_probs - start_targets)
-            end_grads = (end_probs - end_targets)
-            grads = ops.xp.stack((start_grads, end_grads), axis=2)
-            loss = float((grads ** 2).sum())
-        return loss, grads
-
-    def initialize(
-        self,
-        get_examples: Callable[[], Iterable[Example]],
-        *,
-        nlp: Optional[Language] = None,
-    ) -> None:
-        validate_get_examples(get_examples, "SpanPredictor.initialize")
-
-        X = []
-        Y = []
-        for ex in islice(get_examples(), 2):
-
-            if not ex.predicted.spans:
-                # set placeholder for shape inference
-                doc = ex.predicted
-                assert len(doc) > 2, "Coreference requires at least two tokens"
-                doc.spans[f"{self.input_prefix}_0"] = [doc[0:1], doc[1:2]]
-            X.append(ex.predicted)
-            Y.append(ex.reference)
-
-        assert len(X) > 0, Errors.E923.format(name=self.name)
-        self.model.initialize(X=X, Y=Y)
-
-    def score(self, examples, **kwargs):
-        """
-        Evaluate on reconstructing the correct spans around
-        gold heads.
-        """
-        scores = []
-        xp = self.model.ops.xp
-        for eg in examples:
-            starts = []
-            ends = []
-            pred_starts = []
-            pred_ends = []
-            ref = eg.reference
-            pred = eg.predicted
-            for key, gold_sg in ref.spans.items():
-                if key.startswith(self.output_prefix):
-                    pred_sg = pred.spans[key]
-                    for gold_mention, pred_mention in zip(gold_sg, pred_sg):
-                        starts.append(gold_mention.start)
-                        ends.append(gold_mention.end)
-                        pred_starts.append(pred_mention.start)
-                        pred_ends.append(pred_mention.end)
-
-            starts = xp.asarray(starts)
-            ends = xp.asarray(ends)
-            pred_starts = xp.asarray(pred_starts)
-            pred_ends = xp.asarray(pred_ends)
-            correct = (starts == pred_starts) * (ends == pred_ends)
-            accuracy = correct.mean()
-            scores.append(float(accuracy))
-        return {"span_accuracy": mean(scores)}
->>>>>>> 6aedd98d
+        return score