--- conflicted
+++ resolved
@@ -48,14 +48,11 @@
 
 
 @pytest.fixture(scope='session')
-<<<<<<< HEAD
 def fr_tokenizer():
     return get_lang_class('fr').Defaults.create_tokenizer()
 
 
 @pytest.fixture
-=======
->>>>>>> 13fa550b
 def hu_tokenizer():
     return get_lang_class('hu').Defaults.create_tokenizer()
 
@@ -99,76 +96,40 @@
 def nb_tokenizer():
     return get_lang_class('nb').Defaults.create_tokenizer()
 
-<<<<<<< HEAD
-
-=======
->>>>>>> 13fa550b
 @pytest.fixture(scope='session')
 def da_tokenizer():
     return get_lang_class('da').Defaults.create_tokenizer()
 
-<<<<<<< HEAD
-
-=======
->>>>>>> 13fa550b
 @pytest.fixture(scope='session')
 def ja_tokenizer():
     mecab = pytest.importorskip("MeCab")
     return get_lang_class('ja').Defaults.create_tokenizer()
 
-<<<<<<< HEAD
-
-=======
->>>>>>> 13fa550b
 @pytest.fixture(scope='session')
 def th_tokenizer():
     pythainlp = pytest.importorskip("pythainlp")
     return get_lang_class('th').Defaults.create_tokenizer()
 
-<<<<<<< HEAD
-
-=======
->>>>>>> 13fa550b
 @pytest.fixture(scope='session')
 def tr_tokenizer():
     return get_lang_class('tr').Defaults.create_tokenizer()
 
-<<<<<<< HEAD
-
-=======
->>>>>>> 13fa550b
 @pytest.fixture(scope='session')
 def tt_tokenizer():
     return get_lang_class('tt').Defaults.create_tokenizer()
 
-<<<<<<< HEAD
-
-=======
->>>>>>> 13fa550b
 @pytest.fixture(scope='session')
 def el_tokenizer():
     return get_lang_class('el').Defaults.create_tokenizer()
 
-<<<<<<< HEAD
-
-=======
->>>>>>> 13fa550b
 @pytest.fixture(scope='session')
 def ar_tokenizer():
     return get_lang_class('ar').Defaults.create_tokenizer()
 
-<<<<<<< HEAD
-
-=======
->>>>>>> 13fa550b
 @pytest.fixture(scope='session')
 def ur_tokenizer():
     return get_lang_class('ur').Defaults.create_tokenizer()
 
-<<<<<<< HEAD
-
-=======
->>>>>>> 13fa550b
 @pytest.fixture(scope='session')
 def ru_tokenizer():
     pymorphy = pytest.importorskip('pymorphy2')
