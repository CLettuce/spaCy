--- conflicted
+++ resolved
@@ -291,7 +291,6 @@
     E103 = ("Trying to set conflicting doc.ents: '{span1}' and '{span2}'. A token"
             " can only be part of one entity, so make sure the entities you're "
             "setting don't overlap.")
-<<<<<<< HEAD
     E104 = ("Can't find JSON schema for '{name}'.")
     E105 = ("The Doc.print_tree() method is now deprecated. Please use "
             "Doc.to_json() instead or write your own function.")
@@ -315,12 +314,10 @@
             "practically no advantage over pickling the parent Doc directly. "
             "So instead of pickling the span, pickle the Doc it belongs to or "
             "use Span.as_doc to convert the span to a standalone Doc object.")
-
-=======
-    E099 = ("The newly split token can only have one root (head = 0).")
-    E100 = ("The newly split token needs to have a root (head = 0)")
-    E101 = ("All subtokens must have associated heads")
->>>>>>> 39815513
+    E113 = ("The newly split token can only have one root (head = 0).")
+    E114 = ("The newly split token needs to have a root (head = 0)")
+    E115 = ("All subtokens must have associated heads")
+
 
 @add_codes
 class TempErrors(object):
