import React, { Fragment } from 'react'
import { Parser as HtmlToReactParser } from 'html-to-react'
import remark from 'remark'
import remark2react from 'remark-react'
import siteMetadata from '../../meta/site.json'

const htmlToReactParser = new HtmlToReactParser()

<<<<<<< HEAD
export const defaultBranch = siteMetadata.codeBranch
=======
const isNightly = siteMetadata.nightlyBranches.includes(siteMetadata.domain)
export const DEFAULT_BRANCH = isNightly ? 'develop' : 'master'
>>>>>>> a59f3fcf
export const repo = siteMetadata.repo
export const modelsRepo = siteMetadata.modelsRepo
export const projectsRepo = siteMetadata.projectsRepo

/**
 * This is used to provide selectors for headings so they can be crawled by
 * Algolia's DocSearch
 */
export const headingTextClassName = 'heading-text'

/**
 * Create a link to the spaCy repository on GitHub
 * @param {string} filepath - The file path relative to the root of the repo.
 * @param {string} [branch] - Optional branch.
 * @returns {string} - URL to the file on GitHub.
 */
<<<<<<< HEAD
export function github(filepath, branch = defaultBranch) {
    const path = filepath ? '/tree/' + (branch || defaultBranch) + '/' + filepath : ''
=======
export function github(filepath, branch = DEFAULT_BRANCH) {
    if (filepath && filepath.startsWith('github.com')) return `https://${filepath}`
    const path = filepath ? '/tree/' + (branch || 'master') + '/' + filepath : ''
>>>>>>> a59f3fcf
    return `https://github.com/${repo}${path}`
}

/**
 * Get the source of a file in the documentation based on its slug
 * @param {string} slug - The slug, e.g. /api/doc.
 * @param {boolean} [isIndex] - Whether the page is an index, e.g. /api/index.md
 * @param {string} [branch] - Optional branch on GitHub.
 */
<<<<<<< HEAD
export function getCurrentSource(slug, isIndex = false, branch = defaultBranch) {
=======
export function getCurrentSource(slug, isIndex = false, branch = DEFAULT_BRANCH) {
>>>>>>> a59f3fcf
    const ext = isIndex ? '/index.md' : '.md'
    return github(`website/docs${slug}${ext}`, branch)
}

/**
 * @param obj – The object to check.
 * @returns {boolean} - Whether the object is a string.
 */
export function isString(obj) {
    return typeof obj === 'string' || obj instanceof String
}

/**
 * @param obj - The object to check.
 * @returns {boolean} – Whether the object is an image
 */
export function isImage(obj) {
    if (!obj || !React.isValidElement(obj)) {
        return false
    }
    return obj.props.name == 'img' || obj.props.className == 'gatsby-resp-image-wrapper'
}

/**
 * @param obj - The object to check.
 * @returns {boolean} - Whether the object is empty.
 */
export function isEmptyObj(obj) {
    return Object.entries(obj).length === 0 && obj.constructor === Object
}

/**
 * Convert raw HTML to React elements
 * @param {string} html - The HTML markup to convert.
 * @returns {Node} - The converted React elements.
 */
export function htmlToReact(html) {
    return htmlToReactParser.parse(html)
}

/**
 * Convert raw Markdown to React
 * @param {String} markdown - The Markdown markup to convert.
 * @param {Object} [remarkReactComponents] - Optional React components to use
 *  for HTML elements.
 * @returns {Node} - The converted React elements.
 */
export function markdownToReact(markdown, remarkReactComponents = {}) {
    return remark()
        .use(remark2react, { remarkReactComponents })
        .processSync(markdown).contents
}

/**
 * Join an array of nodes with a given string delimiter, like Array.join for React
 * @param {Array} arr - The elements to join.
 * @param {string} delimiter - String placed between elements.
 * @returns {Node} - The joined array.
 */
export function join(arr, delimiter = ', ') {
    return arr.map((obj, i) => (
        <Fragment key={i}>
            {obj}
            {i < arr.length - 1 && delimiter}
        </Fragment>
    ))
}

/**
 * Convert an array of objects to an object, using a key with a unique value (ID).
 * e.g. [{id: 'foo', bar: 'baz'}] => {foo: { id: 'foo', bar: 'baz'}}
 * @param {Array} arr - The array to convert.
 * @param {string} key - The key value to use to key the dictionary by.
 * @return {Object} - The converted object.
 */
export function arrayToObj(arr, key) {
    return Object.assign({}, ...arr.map(item => ({ [item[key]]: item })))
}

/**
 * Abbreviate a number, e.g. 14249930 --> 14.25m.
 * @param {number|string} num - The number to convert.
 * @param {number} fixed - Number of decimals.
 * @returns {string} - The abbreviated number.
 */
export function abbrNum(num = 0, fixed = 1) {
    const suffixes = ['', 'k', 'm', 'b', 't']
    if (num === null || num === 0) return 0
    const b = num.toPrecision(2).split('e')
    const k = b.length === 1 ? 0 : Math.floor(Math.min(b[1].slice(1), 14) / 3)
    const n = k < 1 ? num : num / Math.pow(10, k * 3)
    const c = k >= 1 && n >= 100 ? Math.round(n) : n.toFixed(fixed)
    return (c < 0 ? c : Math.abs(c)) + suffixes[k]
}

/**
 * Divide an array into chunks
 * @param {Array} arr - The array to divide.
 * @param {number} chunkSize - Size of the individual chunks.
 * @returns {Array} - The divided array.
 */
export function chunkArray(arr, chunkSize) {
    const base = [...arr]
    const result = []
    while (base.length) {
        result.push(base.splice(0, chunkSize))
    }
    return result
}<|MERGE_RESOLUTION|>--- conflicted
+++ resolved
@@ -6,12 +6,8 @@
 
 const htmlToReactParser = new HtmlToReactParser()
 
-<<<<<<< HEAD
-export const defaultBranch = siteMetadata.codeBranch
-=======
 const isNightly = siteMetadata.nightlyBranches.includes(siteMetadata.domain)
 export const DEFAULT_BRANCH = isNightly ? 'develop' : 'master'
->>>>>>> a59f3fcf
 export const repo = siteMetadata.repo
 export const modelsRepo = siteMetadata.modelsRepo
 export const projectsRepo = siteMetadata.projectsRepo
@@ -25,17 +21,12 @@
 /**
  * Create a link to the spaCy repository on GitHub
  * @param {string} filepath - The file path relative to the root of the repo.
- * @param {string} [branch] - Optional branch.
+ * @param {string} [branch] - Optional branch. Defaults to master.
  * @returns {string} - URL to the file on GitHub.
  */
-<<<<<<< HEAD
-export function github(filepath, branch = defaultBranch) {
-    const path = filepath ? '/tree/' + (branch || defaultBranch) + '/' + filepath : ''
-=======
 export function github(filepath, branch = DEFAULT_BRANCH) {
     if (filepath && filepath.startsWith('github.com')) return `https://${filepath}`
     const path = filepath ? '/tree/' + (branch || 'master') + '/' + filepath : ''
->>>>>>> a59f3fcf
     return `https://github.com/${repo}${path}`
 }
 
@@ -43,13 +34,9 @@
  * Get the source of a file in the documentation based on its slug
  * @param {string} slug - The slug, e.g. /api/doc.
  * @param {boolean} [isIndex] - Whether the page is an index, e.g. /api/index.md
- * @param {string} [branch] - Optional branch on GitHub.
+ * @param {string} [branch] - Optional branch on GitHub. Defaults to master.
  */
-<<<<<<< HEAD
-export function getCurrentSource(slug, isIndex = false, branch = defaultBranch) {
-=======
 export function getCurrentSource(slug, isIndex = false, branch = DEFAULT_BRANCH) {
->>>>>>> a59f3fcf
     const ext = isIndex ? '/index.md' : '.md'
     return github(`website/docs${slug}${ext}`, branch)
 }
