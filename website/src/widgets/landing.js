--- conflicted
+++ resolved
@@ -104,15 +104,9 @@
 
             <LandingBannerGrid>
                 <LandingBanner
-<<<<<<< HEAD
-                    title="spaCy v3.0: Transformer-based pipelines, new training system, project templates &amp; more"
-                    label="Out now"
-                    to="https://spacy.io"
-=======
                     label="New in v3.0"
                     title="Transformer-based pipelines, new training system, project templates &amp; more"
                     to="/usage/v3"
->>>>>>> a59f3fcf
                     button="See what's new"
                     small
                 >
