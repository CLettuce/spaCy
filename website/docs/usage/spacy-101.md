--- conflicted
+++ resolved
@@ -513,9 +513,9 @@
   questions** and everything related to problems with your specific code. The
   Stack Overflow community is much larger than ours, so if your problem can be
   solved by others, you'll receive help much quicker.
-- [GitHub discussions](https://github.com/explosion/spaCy/discussions): **General
-  discussion**, **project ideas** and **usage questions**. Meet other community
-  members to get help with a specific code implementation, discuss ideas for new
+- [GitHub discussions](https://github.com/explosion/spaCy/discussions): **General 
+  discussion**, **project ideas** and **usage questions**. Meet other community 
+  members to get help with a specific code implementation, discuss ideas for new 
   projects/plugins, support more languages, and share best practices.
 - [GitHub issue tracker](https://github.com/explosion/spaCy/issues): **Bug
   reports** and **improvement suggestions**, i.e. everything that's likely
@@ -557,11 +557,7 @@
 
 **For more details on the types of contributions we're looking for, the code
 conventions and other useful tips, make sure to check out the
-<<<<<<< HEAD
-[contributing guidelines](https://github.com/explosion/spacy/tree/v2.x/CONTRIBUTING.md).**
-=======
 [contributing guidelines](%%GITHUB_SPACY/CONTRIBUTING.md).**
->>>>>>> a59f3fcf
 
 <Infobox title="Code of Conduct" variant="warning">
 
