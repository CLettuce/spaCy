--- conflicted
+++ resolved
@@ -540,19 +540,6 @@
 > nO = null
 > ```
 
-<<<<<<< HEAD
-| Name                 | Description                                                                                                                                                                                        |
-| -------------------- | -------------------------------------------------------------------------------------------------------------------------------------------------------------------------------------------------- |
-| `exclusive_classes`  | Whether or not categories are mutually exclusive. ~~bool~~                                                                                                                                         |
-| `pretrained_vectors` | Whether or not pretrained vectors will be used in addition to the feature vectors. ~~bool~~                                                                                                        |
-| `width`              | Output dimension of the feature encoding step. ~~int~~                                                                                                                                             |
-| `embed_size`         | Input dimension of the feature encoding step. ~~int~~                                                                                                                                              |
-| `conv_depth`         | Depth of the tok2vec layer. ~~int~~                                                                                                                                                                |
-| `window_size`        | The number of contextual vectors to [concatenate](https://thinc.ai/docs/api-layers#expand_window) from the left and from the right. ~~int~~                                                        |
-| `ngram_size`         | Determines the maximum length of the n-grams in the BOW model. For instance, `ngram_size=3`would give unigram, trigram and bigram features. ~~int~~                                                |
-| `dropout`            | The dropout rate. ~~float~~                                                                                                                                                                        |
-| `nO`                 | Output dimension, determined by the number of different labels. If not set, the [`TextCategorizer`](/api/textcategorizer) component will set it when `begin_training` is called. ~~Optional[int]~~ |
-=======
 Stacked ensemble of a bag-of-words model and a neural network model. The neural
 network has an internal CNN Tok2Vec layer and uses attention.
 
@@ -568,9 +555,8 @@
 | `window_size`        | The number of contextual vectors to [concatenate](https://thinc.ai/docs/api-layers#expand_window) from the left and from the right. ~~int~~                                                            |
 | `ngram_size`         | Determines the maximum length of the n-grams in the BOW model. For instance, `ngram_size=3`would give unigram, trigram and bigram features. ~~int~~                                                    |
 | `dropout`            | The dropout rate. ~~float~~                                                                                                                                                                            |
-| `nO`                 | Output dimension, determined by the number of different labels. If not set, the the [`TextCategorizer`](/api/textcategorizer) component will set it when `begin_training` is called. ~~Optional[int]~~ |
+| `nO`                 | Output dimension, determined by the number of different labels. If not set, the [`TextCategorizer`](/api/textcategorizer) component will set it when `begin_training` is called. ~~Optional[int]~~ |
 | **CREATES**          | The model using the architecture. ~~Model~~                                                                                                                                                            |
->>>>>>> 358cbb21
 
 ### spacy.TextCatCNN.v1 {#TextCatCNN}
 
@@ -597,22 +583,14 @@
 vectors are mean pooled and used as features in a feed-forward network. This
 architecture is usually less accurate than the ensemble, but runs faster.
 
-<<<<<<< HEAD
-| Name                | Description                                                                                                                                                                                        |
-| ------------------- | -------------------------------------------------------------------------------------------------------------------------------------------------------------------------------------------------- |
-| `exclusive_classes` | Whether or not categories are mutually exclusive. ~~bool~~                                                                                                                                         |
-| `tok2vec`           | The [`tok2vec`](#tok2vec) layer of the model. ~~Model~~                                                                                                                                            |
-| `nO`                | Output dimension, determined by the number of different labels. If not set, the [`TextCategorizer`](/api/textcategorizer) component will set it when `begin_training` is called. ~~Optional[int]~~ |
-=======
 <!-- TODO: model return type -->
 
 | Name                | Description                                                                                                                                                                                            |
 | ------------------- | ------------------------------------------------------------------------------------------------------------------------------------------------------------------------------------------------------ |
 | `exclusive_classes` | Whether or not categories are mutually exclusive. ~~bool~~                                                                                                                                             |
 | `tok2vec`           | The [`tok2vec`](#tok2vec) layer of the model. ~~Model~~                                                                                                                                                |
-| `nO`                | Output dimension, determined by the number of different labels. If not set, the the [`TextCategorizer`](/api/textcategorizer) component will set it when `begin_training` is called. ~~Optional[int]~~ |
+| `nO`                | Output dimension, determined by the number of different labels. If not set, the [`TextCategorizer`](/api/textcategorizer) component will set it when `begin_training` is called. ~~Optional[int]~~ |
 | **CREATES**         | The model using the architecture. ~~Model~~                                                                                                                                                            |
->>>>>>> 358cbb21
 
 ### spacy.TextCatBOW.v1 {#TextCatBOW}
 
@@ -630,14 +608,6 @@
 An ngram "bag-of-words" model. This architecture should run much faster than the
 others, but may not be as accurate, especially if texts are short.
 
-<<<<<<< HEAD
-| Name                | Description                                                                                                                                                                                        |
-| ------------------- | -------------------------------------------------------------------------------------------------------------------------------------------------------------------------------------------------- |
-| `exclusive_classes` | Whether or not categories are mutually exclusive. ~~bool~~                                                                                                                                         |
-| `ngram_size`        | Determines the maximum length of the n-grams in the BOW model. For instance, `ngram_size=3`would give unigram, trigram and bigram features. ~~int~~                                                |
-| `no_output_layer`   | Whether or not to add an output layer to the model (`Softmax` activation if `exclusive_classes` is `True`, else `Logistic`. ~~bool~~                                                               |
-| `nO`                | Output dimension, determined by the number of different labels. If not set, the [`TextCategorizer`](/api/textcategorizer) component will set it when `begin_training` is called. ~~Optional[int]~~ |
-=======
 <!-- TODO: model return type -->
 
 | Name                | Description                                                                                                                                                                                            |
@@ -645,9 +615,8 @@
 | `exclusive_classes` | Whether or not categories are mutually exclusive. ~~bool~~                                                                                                                                             |
 | `ngram_size`        | Determines the maximum length of the n-grams in the BOW model. For instance, `ngram_size=3`would give unigram, trigram and bigram features. ~~int~~                                                    |
 | `no_output_layer`   | Whether or not to add an output layer to the model (`Softmax` activation if `exclusive_classes` is `True`, else `Logistic`. ~~bool~~                                                                   |
-| `nO`                | Output dimension, determined by the number of different labels. If not set, the the [`TextCategorizer`](/api/textcategorizer) component will set it when `begin_training` is called. ~~Optional[int]~~ |
+| `nO`                | Output dimension, determined by the number of different labels. If not set, the [`TextCategorizer`](/api/textcategorizer) component will set it when `begin_training` is called. ~~Optional[int]~~ |
 | **CREATES**         | The model using the architecture. ~~Model~~                                                                                                                                                            |
->>>>>>> 358cbb21
 
 ## Entity linking architectures {#entitylinker source="spacy/ml/models/entity_linker.py"}
 
